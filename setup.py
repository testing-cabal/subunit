#!/usr/bin/env python3

import os.path
from setuptools import setup


def _get_version_from_file(filename, start_of_line, split_marker):
    """Extract version from file, giving last matching value or None"""
    try:
        return [
            x for x in open(filename) if x.startswith(start_of_line)
        ][-1].split(split_marker)[1].strip()
    except (IOError, IndexError):
        return None


VERSION = (
    # Assume we are in a distribution, which has PKG-INFO
    _get_version_from_file('PKG-INFO', 'Version:', ':')
    # Must be a development checkout, so use the Makefile
    or _get_version_from_file('Makefile', 'VERSION', '=')
    or "0.0"
)


relpath = os.path.dirname(__file__)
if relpath:
    os.chdir(relpath)

setup(
    name='python-subunit',
    version=VERSION,
    description=('Python implementation of subunit test streaming protocol'),
    long_description=open('README.rst').read(),
    classifiers=[
        'Intended Audience :: Developers',
        'Operating System :: OS Independent',
        'Programming Language :: Python',
        'Programming Language :: Python :: 3',
        'Programming Language :: Python :: 3.6',
        'Programming Language :: Python :: 3.7',
        'Programming Language :: Python :: 3.8',
        'Programming Language :: Python :: 3.9',
        'Programming Language :: Python :: 3.10',
        'Topic :: Software Development :: Testing',
    ],
    keywords='python test streaming',
    author='Robert Collins',
    author_email='subunit-dev@lists.launchpad.net',
    url='http://launchpad.net/subunit',
    license='Apache-2.0 or BSD',
    project_urls={
        "Bug Tracker": "https://bugs.launchpad.net/subunit",
        "Source Code": "https://github.com/testing-cabal/subunit/",
    },
    packages=['subunit', 'subunit.tests', 'subunit.filter_scripts'],

    package_dir={'subunit': 'python/subunit'},
<<<<<<< HEAD
    scripts=[
        'filters/subunit-1to2',
        'filters/subunit-2to1',
        'filters/subunit-filter',
        'filters/subunit-ls',
        'filters/subunit-notify',
        'filters/subunit-output',
        'filters/subunit-stats',
        'filters/subunit-tags',
        'filters/subunit2csv',
        'filters/subunit2disk',
        'filters/subunit2gtk',
        'filters/subunit2junitxml',
        'filters/subunit2pyunit',
        'filters/tap2subunit',
    ],
    python_requires=">=3.6",
    install_requires=[
        'extras',
        'testtools>=0.9.34',
    ],
=======
    entry_points={
        'console_scripts': [
            'subunit-1to2=subunit.filter_scripts.subunit_1to2:main',
            'subunit-2to1=subunit.filter_scripts.subunit_2to1:main',
            'subunit-filter=subunit.filter_scripts.subunit_filter:main',
            'subunit-ls=subunit.filter_scripts.subunit_ls:main',
            'subunit-notify=subunit.filter_scripts.subunit_notify:main',
            'subunit-output=subunit.filter_scripts.subunit_output:main',
            'subunit-stats=subunit.filter_scripts.subunit_stats:main',
            'subunit-tags=subunit.filter_scripts.subunit_tags:main',
            'subunit2csv=subunit.filter_scripts.subunit2csv:main',
            'subunit2disk=subunit.filter_scripts.subunit2disk:main',
            'subunit2gtk=subunit.filter_scripts.subunit2gtk:main',
            'subunit2junitxml=subunit.filter_scripts.subunit2junitxml:main',
            'subunit2pyunit=subunit.filter_scripts.subunit2pyunit:main',
            'tap2subunit=subunit.filter_scripts.tap2subunit:main',
        ]
    },
    install_requires=[
        'extras',
        'testtools>=0.9.34',
    ],
>>>>>>> 73451b78
    tests_require=[
        'fixtures',
        'hypothesis',
        'testscenarios',
    ],
    extras_require={
        'docs': ['docutils'],
<<<<<<< HEAD
        'test': ['fixtures', 'testscenarios', 'hypothesis'],
    },
=======
        'test': ['fixtures', 'testscenarios'],
        'test:python_version!="3.2"': ['hypothesis'],
    },
    python_requires=">=2.7, !=3.0.*, !=3.1.*, !=3.2.*, !=3.3.*, !=3.4.*",
>>>>>>> 73451b78
)<|MERGE_RESOLUTION|>--- conflicted
+++ resolved
@@ -56,29 +56,11 @@
     packages=['subunit', 'subunit.tests', 'subunit.filter_scripts'],
 
     package_dir={'subunit': 'python/subunit'},
-<<<<<<< HEAD
-    scripts=[
-        'filters/subunit-1to2',
-        'filters/subunit-2to1',
-        'filters/subunit-filter',
-        'filters/subunit-ls',
-        'filters/subunit-notify',
-        'filters/subunit-output',
-        'filters/subunit-stats',
-        'filters/subunit-tags',
-        'filters/subunit2csv',
-        'filters/subunit2disk',
-        'filters/subunit2gtk',
-        'filters/subunit2junitxml',
-        'filters/subunit2pyunit',
-        'filters/tap2subunit',
-    ],
     python_requires=">=3.6",
     install_requires=[
         'extras',
         'testtools>=0.9.34',
     ],
-=======
     entry_points={
         'console_scripts': [
             'subunit-1to2=subunit.filter_scripts.subunit_1to2:main',
@@ -97,11 +79,6 @@
             'tap2subunit=subunit.filter_scripts.tap2subunit:main',
         ]
     },
-    install_requires=[
-        'extras',
-        'testtools>=0.9.34',
-    ],
->>>>>>> 73451b78
     tests_require=[
         'fixtures',
         'hypothesis',
@@ -109,13 +86,6 @@
     ],
     extras_require={
         'docs': ['docutils'],
-<<<<<<< HEAD
         'test': ['fixtures', 'testscenarios', 'hypothesis'],
     },
-=======
-        'test': ['fixtures', 'testscenarios'],
-        'test:python_version!="3.2"': ['hypothesis'],
-    },
-    python_requires=">=2.7, !=3.0.*, !=3.1.*, !=3.2.*, !=3.3.*, !=3.4.*",
->>>>>>> 73451b78
 )