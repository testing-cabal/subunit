#!/usr/bin/env python
import os.path
<<<<<<< HEAD

from setuptools import setup
=======
try:
    # If the user has setuptools / distribute installed, use it
    from setuptools import setup
except ImportError:
    # Otherwise, fall back to distutils.
    from distutils.core import setup
    extra = {}
else:
    extra = {
        'install_requires': [
            'extras',
            'testtools>=0.9.34',
        ],
        'tests_require': [
            'fixtures',
            'hypothesis',
            'testscenarios',
        ],
        'extras_require': {
            'docs': ['docutils'],
            'test': ['fixtures', 'testscenarios'],
            'test:python_version!="3.2"': ['hypothesis'],
        },
    }
>>>>>>> 1c82fee8


def _get_version_from_file(filename, start_of_line, split_marker):
    """Extract version from file, giving last matching value or None"""
    try:
        return [x for x in open(filename)
            if x.startswith(start_of_line)][-1].split(split_marker)[1].strip()
    except (IOError, IndexError):
        return None


VERSION = (
    # Assume we are in a distribution, which has PKG-INFO
    _get_version_from_file('PKG-INFO', 'Version:', ':')
    # Must be a development checkout, so use the Makefile
    or _get_version_from_file('Makefile', 'VERSION', '=')
    or "0.0")


relpath = os.path.dirname(__file__)
if relpath:
    os.chdir(relpath)
setup(
    name='python-subunit',
    version=VERSION,
    description=('Python implementation of subunit test streaming protocol'),
    long_description=open('README.rst').read(),
    classifiers=[
        'Intended Audience :: Developers',
        'Operating System :: OS Independent',
        'Programming Language :: Python',
        'Programming Language :: Python :: 2.7',
        'Programming Language :: Python :: 3',
        'Programming Language :: Python :: 3.5',
        'Programming Language :: Python :: 3.6',
        'Programming Language :: Python :: 3.7',
        'Programming Language :: Python :: 3.8',
        'Programming Language :: Python :: 3.9',
        'Topic :: Software Development :: Testing',
    ],
    keywords='python test streaming',
    author='Robert Collins',
    author_email='subunit-dev@lists.launchpad.net',
    url='http://launchpad.net/subunit',
    license='Apache-2.0 or BSD',
    project_urls={
        "Bug Tracker": "https://bugs.launchpad.net/subunit",
        "Source Code": "https://github.com/testing-cabal/subunit/",
    },
    packages=['subunit', 'subunit.tests', 'subunit.filter_scripts'],

    package_dir={'subunit': 'python/subunit'},
    entry_points={
        'console_scripts': [
            'subunit-1to2=subunit.filter_scripts.subunit_1to2:main',
            'subunit-2to1=subunit.filter_scripts.subunit_2to1:main',
            'subunit-filter=subunit.filter_scripts.subunit_filter:main',
            'subunit-ls=subunit.filter_scripts.subunit_ls:main',
            'subunit-notify=subunit.filter_scripts.subunit_notify:main',
            'subunit-output=subunit.filter_scripts.subunit_output:main',
            'subunit-stats=subunit.filter_scripts.subunit_stats:main',
            'subunit-tags=subunit.filter_scripts.subunit_tags:main',
            'subunit2csv=subunit.filter_scripts.subunit2csv:main',
            'subunit2disk=subunit.filter_scripts.subunit2disk:main',
            'subunit2gtk=subunit.filter_scripts.subunit2gtk:main',
            'subunit2junitxml=subunit.filter_scripts.subunit2junitxml:main',
            'subunit2pyunit=subunit.filter_scripts.subunit2pyunit:main',
            'tap2subunit=subunit.filter_scripts.tap2subunit:main',
        ]
    },
    install_requires=[
        'extras',
        'testtools>=0.9.34',
    ],
    tests_require=[
        'fixtures',
        'hypothesis',
        'testscenarios',
    ],
    extras_require={
        'docs': ['docutils'],
        'test': ['fixtures', 'testscenarios'],
        'test:python_version!="3.2"': ['hypothesis'],
    }
    python_requires=">=2.7, !=3.0.*, !=3.1.*, !=3.2.*, !=3.3.*, !=3.4.*",
)<|MERGE_RESOLUTION|>--- conflicted
+++ resolved
@@ -1,34 +1,6 @@
 #!/usr/bin/env python
 import os.path
-<<<<<<< HEAD
-
 from setuptools import setup
-=======
-try:
-    # If the user has setuptools / distribute installed, use it
-    from setuptools import setup
-except ImportError:
-    # Otherwise, fall back to distutils.
-    from distutils.core import setup
-    extra = {}
-else:
-    extra = {
-        'install_requires': [
-            'extras',
-            'testtools>=0.9.34',
-        ],
-        'tests_require': [
-            'fixtures',
-            'hypothesis',
-            'testscenarios',
-        ],
-        'extras_require': {
-            'docs': ['docutils'],
-            'test': ['fixtures', 'testscenarios'],
-            'test:python_version!="3.2"': ['hypothesis'],
-        },
-    }
->>>>>>> 1c82fee8
 
 
 def _get_version_from_file(filename, start_of_line, split_marker):
