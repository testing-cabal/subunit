---------------------
subunit release notes
---------------------

NEXT (In development)
---------------------

BUG FIXES
~~~~~~~~~

* Be consistent about delivering unicode content to testtools StringException
  class which has become (appropriately) conservative. (Robert Collins)

* Fix incorrect reference to subunit_test_failf in c/README.
  (Brad Hards, #524341)

* Fix incorrect ordering of tags method parameters in TestResultDecorator. This
  is purely cosmetic as the parameters are passed down with no interpretation.
  (Robert Collins, #537611)

* Old style tracebacks with no encoding info are now treated as UTF8 rather
  than some-random-codec-like-ascii. (Robert Collins)

* On windows, ProtocolTestCase and TestProtocolClient will set their streams to
  binary mode by calling into msvcrt; this avoids having their input or output
  mangled by the default line ending translation on that platform.
  (Robert Collins, Martin [gz], #579296)

IMPROVEMENTS
~~~~~~~~~~~~
<<<<<<< HEAD
* Subunit now has a setup.py for python deployments that are not using
  distribution packages. (Tres Seaver, #538181)
=======

* subunit now supports test discovery by building on the testtools support for
  it. You can take advantage of it with "python -m subunit.run discover [path]"
  and see "python -m subunit.run discover --help" for more options.
>>>>>>> fbcddf14

0.0.5
-----

BUG FIXES
~~~~~~~~~

* make check was failing if subunit wasn't installed due to a missing include
  path for the test program test_child.

* make distcheck was failing due to a missing $(top_srcdir) rune.

IMPROVEMENTS
~~~~~~~~~~~~

* New filter `subunit-notify` that will show a notification window with test 
  statistics when the test run finishes.

* subunit.run will now pipe its output to the command in the 
  SUBUNIT_FORMATTER environment variable, if set.

0.0.4
-----

BUG FIXES
~~~~~~~~~

* subunit2junitxml -f required a value, this is now fixed and -f acts as a
  boolean switch with no parameter.

* Building with autoconf 2.65 is now supported.


0.0.3
-----

  CHANGES:
  
    * License change, by unanimous agreement of contributors to BSD/Apache
      License Version 2.0. This makes Subunit compatible with more testing
      frameworks.

  IMPROVEMENTS:

    * CPPUnit is now directly supported: subunit builds a cppunit listener
      ``libcppunit-subunit``. 

    * In the python API ``addExpectedFailure`` and ``addUnexpectedSuccess``
      from python 2.7/3.1 are now supported. ``addExpectedFailure`` is
      serialised as ``xfail``, and ``addUnexpectedSuccess`` as ``success``.
      The ``ProtocolTestCase`` parser now calls outcomes using an extended
      API that permits attaching arbitrary MIME resources such as text files
      log entries and so on. This extended API is being developed with the
      Python testing community, and is in flux. ``TestResult`` objects that
      do not support the API will be detected and transparently downgraded
      back to the regular Python unittest API.

    * INSTALLDIRS can be set to control the perl MakeMaker 'INSTALLDIRS'
      viarable when installing.

    * Multipart test outcomes are tentatively supported; the exact protocol
      for them, both serialiser and object is not yet finalised. Testers and
      early adopters are sought. As part of this and also in an attempt to
      provider a more precise focus on the wire protocol and toolchain, 
      Subunit now depends on testtools (http://launchpad.net/testtools)
      release 0.9.0 or newer.

    * subunit2junitxml supports a new option, --forward which causes it
      to forward the raw subunit stream in a similar manner to tee. This
      is used with the -o option to both write a xml report and get some
      other subunit filter to process the stream.

    * The C library now has ``subunit_test_skip``.

  BUG FIXES:

    * Install progress_model.py correctly.

    * Non-gcc builds will no longer try to use gcc specific flags.
      (Thanks trondn-norbye)

  API CHANGES:

  INTERNALS:

0.0.2
-----

  CHANGES:

  IMPROVEMENTS:

    * A number of filters now support ``--no-passthrough`` to cause all
      non-subunit content to be discarded. This is useful when precise control
      over what is output is required - such as with subunit2junitxml.

    * A small perl parser is now included, and a new ``subunit-diff`` tool
      using that is included. (Jelmer Vernooij)

    * Subunit streams can now include optional, incremental lookahead
      information about progress. This allows reporters to make estimates
      about completion, when such information is available. See the README
      under ``progress`` for more details.

    * ``subunit-filter`` now supports regex filtering via ``--with`` and
      ``without`` options. (Martin Pool)

    * ``subunit2gtk`` has been added, a filter that shows a GTK summary of a
      test stream.

    * ``subunit2pyunit`` has a --progress flag which will cause the bzrlib
      test reporter to be used, which has a textual progress bar. This requires
      a recent bzrlib as a minor bugfix was required in bzrlib to support this.

    * ``subunit2junitxml`` has been added. This filter converts a subunit
      stream to a single JUnit style XML stream using the pyjunitxml
      python library.

    * The shell functions support skipping via ``subunit_skip_test`` now.

  BUG FIXES:

    * ``xfail`` outcomes are now passed to python TestResult's via
      addExpectedFailure if it is present on the TestResult. Python 2.6 and
      earlier which do not have this function will have ``xfail`` outcomes
      passed through as success outcomes as earlier versions of subunit did.

  API CHANGES:

    * tags are no longer passed around in python via the ``TestCase.tags``
      attribute. Instead ``TestResult.tags(new_tags, gone_tags)`` is called,
      and like in the protocol, if called while a test is active only applies
      to that test. (Robert Collins)

    * ``TestResultFilter`` takes a new optional constructor parameter 
      ``filter_predicate``.  (Martin Pool)

    * When a progress: directive is encountered in a subunit stream, the
      python bindings now call the ``progress(offset, whence)`` method on
      ``TestResult``.

    * When a time: directive is encountered in a subunit stream, the python
      bindings now call the ``time(seconds)`` method on ``TestResult``.

  INTERNALS:

    * (python) Added ``subunit.test_results.AutoTimingTestResultDecorator``. Most
      users of subunit will want to wrap their ``TestProtocolClient`` objects
      in this decorator to get test timing data for performance analysis.

    * (python) ExecTestCase supports passing arguments to test scripts.

    * (python) New helper ``subunit.test_results.HookedTestResultDecorator``
      which can be used to call some code on every event, without having to
      implement all the event methods.

    * (python) ``TestProtocolClient.time(a_datetime)`` has been added which
      causes a timestamp to be output to the stream.<|MERGE_RESOLUTION|>--- conflicted
+++ resolved
@@ -28,15 +28,13 @@
 
 IMPROVEMENTS
 ~~~~~~~~~~~~
-<<<<<<< HEAD
+
 * Subunit now has a setup.py for python deployments that are not using
   distribution packages. (Tres Seaver, #538181)
-=======
 
-* subunit now supports test discovery by building on the testtools support for
+* Subunit now supports test discovery by building on the testtools support for
   it. You can take advantage of it with "python -m subunit.run discover [path]"
   and see "python -m subunit.run discover --help" for more options.
->>>>>>> fbcddf14
 
 0.0.5
 -----
