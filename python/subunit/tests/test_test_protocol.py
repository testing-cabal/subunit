#
#  subunit: extensions to Python unittest to get test results from subprocesses.
#  Copyright (C) 2005  Robert Collins <robertc@robertcollins.net>
#
#  Licensed under either the Apache License, Version 2.0 or the BSD 3-clause
#  license at the users choice. A copy of both licenses are available in the
#  project source as Apache-2.0 and BSD. You may not use this file except in
#  compliance with one of these two licences.
#
#  Unless required by applicable law or agreed to in writing, software
#  distributed under these licenses is distributed on an "AS IS" BASIS, WITHOUT
#  WARRANTIES OR CONDITIONS OF ANY KIND, either express or implied.  See the
#  license you chose for the specific language governing permissions and
#  limitations under that license.
#

import datetime
import unittest
import os

<<<<<<< HEAD
from testtools import skipIf, TestCase
=======
from testtools import TestCase
>>>>>>> 8a5727cd
from testtools.compat import _b, _u, BytesIO, StringIO
from testtools.content import Content, TracebackContent
from testtools.content_type import ContentType
from testtools.tests.helpers import (
    Python26TestResult,
    Python27TestResult,
    ExtendedTestResult,
    )

import subunit
from subunit import _remote_exception_str, _remote_exception_str_chunked
import subunit.iso8601 as iso8601


class TestTestImports(unittest.TestCase):

    def test_imports(self):
        from subunit import DiscardStream
        from subunit import TestProtocolServer
        from subunit import RemotedTestCase
        from subunit import RemoteError
        from subunit import ExecTestCase
        from subunit import IsolatedTestCase
        from subunit import TestProtocolClient
        from subunit import ProtocolTestCase


class TestDiscardStream(unittest.TestCase):

    def test_write(self):
        subunit.DiscardStream().write("content")


class TestProtocolServerForward(unittest.TestCase):

    def test_story(self):
        client = unittest.TestResult()
        out = BytesIO()
        protocol = subunit.TestProtocolServer(client, forward_stream=out)
        pipe = BytesIO(_b("test old mcdonald\n"
                        "success old mcdonald\n"))
        protocol.readFrom(pipe)
        self.assertEqual(client.testsRun, 1)
        self.assertEqual(pipe.getvalue(), out.getvalue())

    def test_not_command(self):
        client = unittest.TestResult()
        out = BytesIO()
        protocol = subunit.TestProtocolServer(client,
            stream=subunit.DiscardStream(), forward_stream=out)
        pipe = BytesIO(_b("success old mcdonald\n"))
        protocol.readFrom(pipe)
        self.assertEqual(client.testsRun, 0)
        self.assertEqual(_b(""), out.getvalue())


class TestTestProtocolServerPipe(unittest.TestCase):

    def test_story(self):
        client = unittest.TestResult()
        protocol = subunit.TestProtocolServer(client)
        pipe = BytesIO(_b("test old mcdonald\n"
                        "success old mcdonald\n"
                        "test bing crosby\n"
                        "failure bing crosby [\n"
                        "foo.c:53:ERROR invalid state\n"
                        "]\n"
                        "test an error\n"
                        "error an error\n"))
        protocol.readFrom(pipe)
        bing = subunit.RemotedTestCase("bing crosby")
        an_error = subunit.RemotedTestCase("an error")
        self.assertEqual(client.errors,
                         [(an_error, _remote_exception_str + '\n')])
        self.assertEqual(
            client.failures,
            [(bing, _remote_exception_str + ": Text attachment: traceback\n"
                "------------\nfoo.c:53:ERROR invalid state\n"
                "------------\n\n")])
        self.assertEqual(client.testsRun, 3)

    def test_non_test_characters_forwarded_immediately(self):
        pass


class TestTestProtocolServerStartTest(unittest.TestCase):

    def setUp(self):
        self.client = Python26TestResult()
        self.stream = BytesIO()
        self.protocol = subunit.TestProtocolServer(self.client, self.stream)

    def test_start_test(self):
        self.protocol.lineReceived(_b("test old mcdonald\n"))
        self.assertEqual(self.client._events,
            [('startTest', subunit.RemotedTestCase("old mcdonald"))])

    def test_start_testing(self):
        self.protocol.lineReceived(_b("testing old mcdonald\n"))
        self.assertEqual(self.client._events,
            [('startTest', subunit.RemotedTestCase("old mcdonald"))])

    def test_start_test_colon(self):
        self.protocol.lineReceived(_b("test: old mcdonald\n"))
        self.assertEqual(self.client._events,
            [('startTest', subunit.RemotedTestCase("old mcdonald"))])

    def test_indented_test_colon_ignored(self):
        ignored_line = _b(" test: old mcdonald\n")
        self.protocol.lineReceived(ignored_line)
        self.assertEqual([], self.client._events)
        self.assertEqual(self.stream.getvalue(), ignored_line)

    def test_start_testing_colon(self):
        self.protocol.lineReceived(_b("testing: old mcdonald\n"))
        self.assertEqual(self.client._events,
            [('startTest', subunit.RemotedTestCase("old mcdonald"))])


class TestTestProtocolServerPassThrough(unittest.TestCase):

    def setUp(self):
        self.stdout = BytesIO()
        self.test = subunit.RemotedTestCase("old mcdonald")
        self.client = ExtendedTestResult()
        self.protocol = subunit.TestProtocolServer(self.client, self.stdout)

    def keywords_before_test(self):
        self.protocol.lineReceived(_b("failure a\n"))
        self.protocol.lineReceived(_b("failure: a\n"))
        self.protocol.lineReceived(_b("error a\n"))
        self.protocol.lineReceived(_b("error: a\n"))
        self.protocol.lineReceived(_b("success a\n"))
        self.protocol.lineReceived(_b("success: a\n"))
        self.protocol.lineReceived(_b("successful a\n"))
        self.protocol.lineReceived(_b("successful: a\n"))
        self.protocol.lineReceived(_b("]\n"))
        self.assertEqual(self.stdout.getvalue(), _b("failure a\n"
                                                 "failure: a\n"
                                                 "error a\n"
                                                 "error: a\n"
                                                 "success a\n"
                                                 "success: a\n"
                                                 "successful a\n"
                                                 "successful: a\n"
                                                 "]\n"))

    def test_keywords_before_test(self):
        self.keywords_before_test()
        self.assertEqual(self.client._events, [])

    def test_keywords_after_error(self):
        self.protocol.lineReceived(_b("test old mcdonald\n"))
        self.protocol.lineReceived(_b("error old mcdonald\n"))
        self.keywords_before_test()
        self.assertEqual([
            ('startTest', self.test),
            ('addError', self.test, {}),
            ('stopTest', self.test),
            ], self.client._events)

    def test_keywords_after_failure(self):
        self.protocol.lineReceived(_b("test old mcdonald\n"))
        self.protocol.lineReceived(_b("failure old mcdonald\n"))
        self.keywords_before_test()
        self.assertEqual(self.client._events, [
            ('startTest', self.test),
            ('addFailure', self.test, {}),
            ('stopTest', self.test),
            ])

    def test_keywords_after_success(self):
        self.protocol.lineReceived(_b("test old mcdonald\n"))
        self.protocol.lineReceived(_b("success old mcdonald\n"))
        self.keywords_before_test()
        self.assertEqual([
            ('startTest', self.test),
            ('addSuccess', self.test),
            ('stopTest', self.test),
            ], self.client._events)

    def test_keywords_after_test(self):
        self.protocol.lineReceived(_b("test old mcdonald\n"))
        self.protocol.lineReceived(_b("test old mcdonald\n"))
        self.protocol.lineReceived(_b("failure a\n"))
        self.protocol.lineReceived(_b("failure: a\n"))
        self.protocol.lineReceived(_b("error a\n"))
        self.protocol.lineReceived(_b("error: a\n"))
        self.protocol.lineReceived(_b("success a\n"))
        self.protocol.lineReceived(_b("success: a\n"))
        self.protocol.lineReceived(_b("successful a\n"))
        self.protocol.lineReceived(_b("successful: a\n"))
        self.protocol.lineReceived(_b("]\n"))
        self.protocol.lineReceived(_b("failure old mcdonald\n"))
        self.assertEqual(self.stdout.getvalue(), _b("test old mcdonald\n"
                                                 "failure a\n"
                                                 "failure: a\n"
                                                 "error a\n"
                                                 "error: a\n"
                                                 "success a\n"
                                                 "success: a\n"
                                                 "successful a\n"
                                                 "successful: a\n"
                                                 "]\n"))
        self.assertEqual(self.client._events, [
            ('startTest', self.test),
            ('addFailure', self.test, {}),
            ('stopTest', self.test),
            ])

    def test_keywords_during_failure(self):
        # A smoke test to make sure that the details parsers have control
        # appropriately.
        self.protocol.lineReceived(_b("test old mcdonald\n"))
        self.protocol.lineReceived(_b("failure: old mcdonald [\n"))
        self.protocol.lineReceived(_b("test old mcdonald\n"))
        self.protocol.lineReceived(_b("failure a\n"))
        self.protocol.lineReceived(_b("failure: a\n"))
        self.protocol.lineReceived(_b("error a\n"))
        self.protocol.lineReceived(_b("error: a\n"))
        self.protocol.lineReceived(_b("success a\n"))
        self.protocol.lineReceived(_b("success: a\n"))
        self.protocol.lineReceived(_b("successful a\n"))
        self.protocol.lineReceived(_b("successful: a\n"))
        self.protocol.lineReceived(_b(" ]\n"))
        self.protocol.lineReceived(_b("]\n"))
        self.assertEqual(self.stdout.getvalue(), _b(""))
        details = {}
        details['traceback'] = Content(ContentType("text", "x-traceback",
            {'charset': 'utf8'}),
            lambda:[_b(
            "test old mcdonald\n"
            "failure a\n"
            "failure: a\n"
            "error a\n"
            "error: a\n"
            "success a\n"
            "success: a\n"
            "successful a\n"
            "successful: a\n"
            "]\n")])
        self.assertEqual(self.client._events, [
            ('startTest', self.test),
            ('addFailure', self.test, details),
            ('stopTest', self.test),
            ])

    def test_stdout_passthrough(self):
        """Lines received which cannot be interpreted as any protocol action
        should be passed through to sys.stdout.
        """
        bytes = _b("randombytes\n")
        self.protocol.lineReceived(bytes)
        self.assertEqual(self.stdout.getvalue(), bytes)


class TestTestProtocolServerLostConnection(unittest.TestCase):

    def setUp(self):
        self.client = Python26TestResult()
        self.protocol = subunit.TestProtocolServer(self.client)
        self.test = subunit.RemotedTestCase("old mcdonald")

    def test_lost_connection_no_input(self):
        self.protocol.lostConnection()
        self.assertEqual([], self.client._events)

    def test_lost_connection_after_start(self):
        self.protocol.lineReceived(_b("test old mcdonald\n"))
        self.protocol.lostConnection()
        failure = subunit.RemoteError(
            _u("lost connection during test 'old mcdonald'"))
        self.assertEqual([
            ('startTest', self.test),
            ('addError', self.test, failure),
            ('stopTest', self.test),
            ], self.client._events)

    def test_lost_connected_after_error(self):
        self.protocol.lineReceived(_b("test old mcdonald\n"))
        self.protocol.lineReceived(_b("error old mcdonald\n"))
        self.protocol.lostConnection()
        self.assertEqual([
            ('startTest', self.test),
            ('addError', self.test, subunit.RemoteError(_u(""))),
            ('stopTest', self.test),
            ], self.client._events)

    def do_connection_lost(self, outcome, opening):
        self.protocol.lineReceived(_b("test old mcdonald\n"))
        self.protocol.lineReceived(_b("%s old mcdonald %s" % (outcome, opening)))
        self.protocol.lostConnection()
        failure = subunit.RemoteError(
            _u("lost connection during %s report of test 'old mcdonald'") %
            outcome)
        self.assertEqual([
            ('startTest', self.test),
            ('addError', self.test, failure),
            ('stopTest', self.test),
            ], self.client._events)

    def test_lost_connection_during_error(self):
        self.do_connection_lost("error", "[\n")

    def test_lost_connection_during_error_details(self):
        self.do_connection_lost("error", "[ multipart\n")

    def test_lost_connected_after_failure(self):
        self.protocol.lineReceived(_b("test old mcdonald\n"))
        self.protocol.lineReceived(_b("failure old mcdonald\n"))
        self.protocol.lostConnection()
        self.assertEqual([
            ('startTest', self.test),
            ('addFailure', self.test, subunit.RemoteError(_u(""))),
            ('stopTest', self.test),
            ], self.client._events)

    def test_lost_connection_during_failure(self):
        self.do_connection_lost("failure", "[\n")

    def test_lost_connection_during_failure_details(self):
        self.do_connection_lost("failure", "[ multipart\n")

    def test_lost_connection_after_success(self):
        self.protocol.lineReceived(_b("test old mcdonald\n"))
        self.protocol.lineReceived(_b("success old mcdonald\n"))
        self.protocol.lostConnection()
        self.assertEqual([
            ('startTest', self.test),
            ('addSuccess', self.test),
            ('stopTest', self.test),
            ], self.client._events)

    def test_lost_connection_during_success(self):
        self.do_connection_lost("success", "[\n")

    def test_lost_connection_during_success_details(self):
        self.do_connection_lost("success", "[ multipart\n")

    def test_lost_connection_during_skip(self):
        self.do_connection_lost("skip", "[\n")

    def test_lost_connection_during_skip_details(self):
        self.do_connection_lost("skip", "[ multipart\n")

    def test_lost_connection_during_xfail(self):
        self.do_connection_lost("xfail", "[\n")

    def test_lost_connection_during_xfail_details(self):
        self.do_connection_lost("xfail", "[ multipart\n")

    def test_lost_connection_during_uxsuccess(self):
        self.do_connection_lost("uxsuccess", "[\n")

    def test_lost_connection_during_uxsuccess_details(self):
        self.do_connection_lost("uxsuccess", "[ multipart\n")


class TestInTestMultipart(unittest.TestCase):

    def setUp(self):
        self.client = ExtendedTestResult()
        self.protocol = subunit.TestProtocolServer(self.client)
        self.protocol.lineReceived(_b("test mcdonalds farm\n"))
        self.test = subunit.RemotedTestCase(_u("mcdonalds farm"))

    def test__outcome_sets_details_parser(self):
        self.protocol._reading_success_details.details_parser = None
        self.protocol._state._outcome(0, _b("mcdonalds farm [ multipart\n"),
            None, self.protocol._reading_success_details)
        parser = self.protocol._reading_success_details.details_parser
        self.assertNotEqual(None, parser)
        self.assertTrue(isinstance(parser,
            subunit.details.MultipartDetailsParser))


class TestTestProtocolServerAddError(unittest.TestCase):

    def setUp(self):
        self.client = ExtendedTestResult()
        self.protocol = subunit.TestProtocolServer(self.client)
        self.protocol.lineReceived(_b("test mcdonalds farm\n"))
        self.test = subunit.RemotedTestCase("mcdonalds farm")

    def simple_error_keyword(self, keyword):
        self.protocol.lineReceived(_b("%s mcdonalds farm\n" % keyword))
        details = {}
        self.assertEqual([
            ('startTest', self.test),
            ('addError', self.test, details),
            ('stopTest', self.test),
            ], self.client._events)

    def test_simple_error(self):
        self.simple_error_keyword("error")

    def test_simple_error_colon(self):
        self.simple_error_keyword("error:")

    def test_error_empty_message(self):
        self.protocol.lineReceived(_b("error mcdonalds farm [\n"))
        self.protocol.lineReceived(_b("]\n"))
        details = {}
        details['traceback'] = Content(ContentType("text", "x-traceback",
            {'charset': 'utf8'}), lambda:[_b("")])
        self.assertEqual([
            ('startTest', self.test),
            ('addError', self.test, details),
            ('stopTest', self.test),
            ], self.client._events)

    def error_quoted_bracket(self, keyword):
        self.protocol.lineReceived(_b("%s mcdonalds farm [\n" % keyword))
        self.protocol.lineReceived(_b(" ]\n"))
        self.protocol.lineReceived(_b("]\n"))
        details = {}
        details['traceback'] = Content(ContentType("text", "x-traceback",
            {'charset': 'utf8'}), lambda:[_b("]\n")])
        self.assertEqual([
            ('startTest', self.test),
            ('addError', self.test, details),
            ('stopTest', self.test),
            ], self.client._events)

    def test_error_quoted_bracket(self):
        self.error_quoted_bracket("error")

    def test_error_colon_quoted_bracket(self):
        self.error_quoted_bracket("error:")


class TestTestProtocolServerAddFailure(unittest.TestCase):

    def setUp(self):
        self.client = ExtendedTestResult()
        self.protocol = subunit.TestProtocolServer(self.client)
        self.protocol.lineReceived(_b("test mcdonalds farm\n"))
        self.test = subunit.RemotedTestCase("mcdonalds farm")

    def assertFailure(self, details):
        self.assertEqual([
            ('startTest', self.test),
            ('addFailure', self.test, details),
            ('stopTest', self.test),
            ], self.client._events)

    def simple_failure_keyword(self, keyword):
        self.protocol.lineReceived(_b("%s mcdonalds farm\n" % keyword))
        details = {}
        self.assertFailure(details)

    def test_simple_failure(self):
        self.simple_failure_keyword("failure")

    def test_simple_failure_colon(self):
        self.simple_failure_keyword("failure:")

    def test_failure_empty_message(self):
        self.protocol.lineReceived(_b("failure mcdonalds farm [\n"))
        self.protocol.lineReceived(_b("]\n"))
        details = {}
        details['traceback'] = Content(ContentType("text", "x-traceback",
            {'charset': 'utf8'}), lambda:[_b("")])
        self.assertFailure(details)

    def failure_quoted_bracket(self, keyword):
        self.protocol.lineReceived(_b("%s mcdonalds farm [\n" % keyword))
        self.protocol.lineReceived(_b(" ]\n"))
        self.protocol.lineReceived(_b("]\n"))
        details = {}
        details['traceback'] = Content(ContentType("text", "x-traceback",
            {'charset': 'utf8'}), lambda:[_b("]\n")])
        self.assertFailure(details)

    def test_failure_quoted_bracket(self):
        self.failure_quoted_bracket("failure")

    def test_failure_colon_quoted_bracket(self):
        self.failure_quoted_bracket("failure:")


class TestTestProtocolServerAddxFail(unittest.TestCase):
    """Tests for the xfail keyword.

    In Python this can thunk through to Success due to stdlib limitations (see
    README).
    """

    def capture_expected_failure(self, test, err):
        self._events.append((test, err))

    def setup_python26(self):
        """Setup a test object ready to be xfailed and thunk to success."""
        self.client = Python26TestResult()
        self.setup_protocol()

    def setup_python27(self):
        """Setup a test object ready to be xfailed."""
        self.client = Python27TestResult()
        self.setup_protocol()

    def setup_python_ex(self):
        """Setup a test object ready to be xfailed with details."""
        self.client = ExtendedTestResult()
        self.setup_protocol()

    def setup_protocol(self):
        """Setup the protocol based on self.client."""
        self.protocol = subunit.TestProtocolServer(self.client)
        self.protocol.lineReceived(_b("test mcdonalds farm\n"))
        self.test = self.client._events[-1][-1]

    def simple_xfail_keyword(self, keyword, as_success):
        self.protocol.lineReceived(_b("%s mcdonalds farm\n" % keyword))
        self.check_success_or_xfail(as_success)

    def check_success_or_xfail(self, as_success, error_message=None):
        if as_success:
            self.assertEqual([
                ('startTest', self.test),
                ('addSuccess', self.test),
                ('stopTest', self.test),
                ], self.client._events)
        else:
            details = {}
            if error_message is not None:
                details['traceback'] = Content(
                    ContentType("text", "x-traceback", {'charset': 'utf8'}),
                    lambda:[_b(error_message)])
            if isinstance(self.client, ExtendedTestResult):
                value = details
            else:
                if error_message is not None:
                    value = subunit.RemoteError(_u("Text attachment: traceback\n"
                        "------------\n") + _u(error_message) +
                        _u("------------\n"))
                else:
                    value = subunit.RemoteError()
            self.assertEqual([
                ('startTest', self.test),
                ('addExpectedFailure', self.test, value),
                ('stopTest', self.test),
                ], self.client._events)

    def test_simple_xfail(self):
        self.setup_python26()
        self.simple_xfail_keyword("xfail", True)
        self.setup_python27()
        self.simple_xfail_keyword("xfail",  False)
        self.setup_python_ex()
        self.simple_xfail_keyword("xfail",  False)

    def test_simple_xfail_colon(self):
        self.setup_python26()
        self.simple_xfail_keyword("xfail:", True)
        self.setup_python27()
        self.simple_xfail_keyword("xfail:", False)
        self.setup_python_ex()
        self.simple_xfail_keyword("xfail:", False)

    def test_xfail_empty_message(self):
        self.setup_python26()
        self.empty_message(True)
        self.setup_python27()
        self.empty_message(False)
        self.setup_python_ex()
        self.empty_message(False, error_message="")

    def empty_message(self, as_success, error_message="\n"):
        self.protocol.lineReceived(_b("xfail mcdonalds farm [\n"))
        self.protocol.lineReceived(_b("]\n"))
        self.check_success_or_xfail(as_success, error_message)

    def xfail_quoted_bracket(self, keyword, as_success):
        # This tests it is accepted, but cannot test it is used today, because
        # of not having a way to expose it in Python so far.
        self.protocol.lineReceived(_b("%s mcdonalds farm [\n" % keyword))
        self.protocol.lineReceived(_b(" ]\n"))
        self.protocol.lineReceived(_b("]\n"))
        self.check_success_or_xfail(as_success, "]\n")

    def test_xfail_quoted_bracket(self):
        self.setup_python26()
        self.xfail_quoted_bracket("xfail", True)
        self.setup_python27()
        self.xfail_quoted_bracket("xfail", False)
        self.setup_python_ex()
        self.xfail_quoted_bracket("xfail", False)

    def test_xfail_colon_quoted_bracket(self):
        self.setup_python26()
        self.xfail_quoted_bracket("xfail:", True)
        self.setup_python27()
        self.xfail_quoted_bracket("xfail:", False)
        self.setup_python_ex()
        self.xfail_quoted_bracket("xfail:", False)


class TestTestProtocolServerAddunexpectedSuccess(TestCase):
    """Tests for the uxsuccess keyword."""

    def capture_expected_failure(self, test, err):
        self._events.append((test, err))

    def setup_python26(self):
        """Setup a test object ready to be xfailed and thunk to success."""
        self.client = Python26TestResult()
        self.setup_protocol()

    def setup_python27(self):
        """Setup a test object ready to be xfailed."""
        self.client = Python27TestResult()
        self.setup_protocol()

    def setup_python_ex(self):
        """Setup a test object ready to be xfailed with details."""
        self.client = ExtendedTestResult()
        self.setup_protocol()

    def setup_protocol(self):
        """Setup the protocol based on self.client."""
        self.protocol = subunit.TestProtocolServer(self.client)
        self.protocol.lineReceived(_b("test mcdonalds farm\n"))
        self.test = self.client._events[-1][-1]

    def simple_uxsuccess_keyword(self, keyword, as_fail):
        self.protocol.lineReceived(_b("%s mcdonalds farm\n" % keyword))
        self.check_fail_or_uxsuccess(as_fail)

    def check_fail_or_uxsuccess(self, as_fail, error_message=None):
        details = {}
        if error_message is not None:
            details['traceback'] = Content(
                ContentType("text", "x-traceback", {'charset': 'utf8'}),
                lambda:[_b(error_message)])
        if isinstance(self.client, ExtendedTestResult):
            value = details
        else:
            value = None
        if as_fail:
            self.client._events[1] = self.client._events[1][:2]
            # The value is generated within the extended to original decorator:
            # todo use the testtools matcher to check on this.
            self.assertEqual([
                ('startTest', self.test),
                ('addFailure', self.test),
                ('stopTest', self.test),
                ], self.client._events)
        elif value:
            self.assertEqual([
                ('startTest', self.test),
                ('addUnexpectedSuccess', self.test, value),
                ('stopTest', self.test),
                ], self.client._events)
        else:
            self.assertEqual([
                ('startTest', self.test),
                ('addUnexpectedSuccess', self.test),
                ('stopTest', self.test),
                ], self.client._events)

    def test_simple_uxsuccess(self):
        self.setup_python26()
        self.simple_uxsuccess_keyword("uxsuccess", True)
        self.setup_python27()
        self.simple_uxsuccess_keyword("uxsuccess",  False)
        self.setup_python_ex()
        self.simple_uxsuccess_keyword("uxsuccess",  False)

    def test_simple_uxsuccess_colon(self):
        self.setup_python26()
        self.simple_uxsuccess_keyword("uxsuccess:", True)
        self.setup_python27()
        self.simple_uxsuccess_keyword("uxsuccess:", False)
        self.setup_python_ex()
        self.simple_uxsuccess_keyword("uxsuccess:", False)

    def test_uxsuccess_empty_message(self):
        self.setup_python26()
        self.empty_message(True)
        self.setup_python27()
        self.empty_message(False)
        self.setup_python_ex()
        self.empty_message(False, error_message="")

    def empty_message(self, as_fail, error_message="\n"):
        self.protocol.lineReceived(_b("uxsuccess mcdonalds farm [\n"))
        self.protocol.lineReceived(_b("]\n"))
        self.check_fail_or_uxsuccess(as_fail, error_message)

    def uxsuccess_quoted_bracket(self, keyword, as_fail):
        self.protocol.lineReceived(_b("%s mcdonalds farm [\n" % keyword))
        self.protocol.lineReceived(_b(" ]\n"))
        self.protocol.lineReceived(_b("]\n"))
        self.check_fail_or_uxsuccess(as_fail, "]\n")

    def test_uxsuccess_quoted_bracket(self):
        self.setup_python26()
        self.uxsuccess_quoted_bracket("uxsuccess", True)
        self.setup_python27()
        self.uxsuccess_quoted_bracket("uxsuccess", False)
        self.setup_python_ex()
        self.uxsuccess_quoted_bracket("uxsuccess", False)

    def test_uxsuccess_colon_quoted_bracket(self):
        self.setup_python26()
        self.uxsuccess_quoted_bracket("uxsuccess:", True)
        self.setup_python27()
        self.uxsuccess_quoted_bracket("uxsuccess:", False)
        self.setup_python_ex()
        self.uxsuccess_quoted_bracket("uxsuccess:", False)


class TestTestProtocolServerAddSkip(unittest.TestCase):
    """Tests for the skip keyword.

    In Python this meets the testtools extended TestResult contract.
    (See https://launchpad.net/testtools).
    """

    def setUp(self):
        """Setup a test object ready to be skipped."""
        self.client = ExtendedTestResult()
        self.protocol = subunit.TestProtocolServer(self.client)
        self.protocol.lineReceived(_b("test mcdonalds farm\n"))
        self.test = self.client._events[-1][-1]

    def assertSkip(self, reason):
        details = {}
        if reason is not None:
            details['reason'] = Content(
                ContentType("text", "plain"), lambda:[reason])
        self.assertEqual([
            ('startTest', self.test),
            ('addSkip', self.test, details),
            ('stopTest', self.test),
            ], self.client._events)

    def simple_skip_keyword(self, keyword):
        self.protocol.lineReceived(_b("%s mcdonalds farm\n" % keyword))
        self.assertSkip(None)

    def test_simple_skip(self):
        self.simple_skip_keyword("skip")

    def test_simple_skip_colon(self):
        self.simple_skip_keyword("skip:")

    def test_skip_empty_message(self):
        self.protocol.lineReceived(_b("skip mcdonalds farm [\n"))
        self.protocol.lineReceived(_b("]\n"))
        self.assertSkip(_b(""))

    def skip_quoted_bracket(self, keyword):
        # This tests it is accepted, but cannot test it is used today, because
        # of not having a way to expose it in Python so far.
        self.protocol.lineReceived(_b("%s mcdonalds farm [\n" % keyword))
        self.protocol.lineReceived(_b(" ]\n"))
        self.protocol.lineReceived(_b("]\n"))
        self.assertSkip(_b("]\n"))

    def test_skip_quoted_bracket(self):
        self.skip_quoted_bracket("skip")

    def test_skip_colon_quoted_bracket(self):
        self.skip_quoted_bracket("skip:")


class TestTestProtocolServerAddSuccess(unittest.TestCase):

    def setUp(self):
        self.client = ExtendedTestResult()
        self.protocol = subunit.TestProtocolServer(self.client)
        self.protocol.lineReceived(_b("test mcdonalds farm\n"))
        self.test = subunit.RemotedTestCase("mcdonalds farm")

    def simple_success_keyword(self, keyword):
        self.protocol.lineReceived(_b("%s mcdonalds farm\n" % keyword))
        self.assertEqual([
            ('startTest', self.test),
            ('addSuccess', self.test),
            ('stopTest', self.test),
            ], self.client._events)

    def test_simple_success(self):
        self.simple_success_keyword("successful")

    def test_simple_success_colon(self):
        self.simple_success_keyword("successful:")

    def assertSuccess(self, details):
        self.assertEqual([
            ('startTest', self.test),
            ('addSuccess', self.test, details),
            ('stopTest', self.test),
            ], self.client._events)

    def test_success_empty_message(self):
        self.protocol.lineReceived(_b("success mcdonalds farm [\n"))
        self.protocol.lineReceived(_b("]\n"))
        details = {}
        details['message'] = Content(ContentType("text", "plain"),
            lambda:[_b("")])
        self.assertSuccess(details)

    def success_quoted_bracket(self, keyword):
        # This tests it is accepted, but cannot test it is used today, because
        # of not having a way to expose it in Python so far.
        self.protocol.lineReceived(_b("%s mcdonalds farm [\n" % keyword))
        self.protocol.lineReceived(_b(" ]\n"))
        self.protocol.lineReceived(_b("]\n"))
        details = {}
        details['message'] = Content(ContentType("text", "plain"),
            lambda:[_b("]\n")])
        self.assertSuccess(details)

    def test_success_quoted_bracket(self):
        self.success_quoted_bracket("success")

    def test_success_colon_quoted_bracket(self):
        self.success_quoted_bracket("success:")


class TestTestProtocolServerProgress(unittest.TestCase):
    """Test receipt of progress: directives."""

    def test_progress_accepted_stdlib(self):
        self.result = Python26TestResult()
        self.stream = BytesIO()
        self.protocol = subunit.TestProtocolServer(self.result,
            stream=self.stream)
        self.protocol.lineReceived(_b("progress: 23"))
        self.protocol.lineReceived(_b("progress: -2"))
        self.protocol.lineReceived(_b("progress: +4"))
        self.assertEqual(_b(""), self.stream.getvalue())

    def test_progress_accepted_extended(self):
        # With a progress capable TestResult, progress events are emitted.
        self.result = ExtendedTestResult()
        self.stream = BytesIO()
        self.protocol = subunit.TestProtocolServer(self.result,
            stream=self.stream)
        self.protocol.lineReceived(_b("progress: 23"))
        self.protocol.lineReceived(_b("progress: push"))
        self.protocol.lineReceived(_b("progress: -2"))
        self.protocol.lineReceived(_b("progress: pop"))
        self.protocol.lineReceived(_b("progress: +4"))
        self.assertEqual(_b(""), self.stream.getvalue())
        self.assertEqual([
            ('progress', 23, subunit.PROGRESS_SET),
            ('progress', None, subunit.PROGRESS_PUSH),
            ('progress', -2, subunit.PROGRESS_CUR),
            ('progress', None, subunit.PROGRESS_POP),
            ('progress', 4, subunit.PROGRESS_CUR),
            ], self.result._events)


class TestTestProtocolServerStreamTags(unittest.TestCase):
    """Test managing tags on the protocol level."""

    def setUp(self):
        self.client = ExtendedTestResult()
        self.protocol = subunit.TestProtocolServer(self.client)

    def test_initial_tags(self):
        self.protocol.lineReceived(_b("tags: foo bar:baz  quux\n"))
        self.assertEqual([
            ('tags', set(["foo", "bar:baz", "quux"]), set()),
            ], self.client._events)

    def test_minus_removes_tags(self):
        self.protocol.lineReceived(_b("tags: -bar quux\n"))
        self.assertEqual([
            ('tags', set(["quux"]), set(["bar"])),
            ], self.client._events)

    def test_tags_do_not_get_set_on_test(self):
        self.protocol.lineReceived(_b("test mcdonalds farm\n"))
        test = self.client._events[0][-1]
        self.assertEqual(None, getattr(test, 'tags', None))

    def test_tags_do_not_get_set_on_global_tags(self):
        self.protocol.lineReceived(_b("tags: foo bar\n"))
        self.protocol.lineReceived(_b("test mcdonalds farm\n"))
        test = self.client._events[-1][-1]
        self.assertEqual(None, getattr(test, 'tags', None))

    def test_tags_get_set_on_test_tags(self):
        self.protocol.lineReceived(_b("test mcdonalds farm\n"))
        test = self.client._events[-1][-1]
        self.protocol.lineReceived(_b("tags: foo bar\n"))
        self.protocol.lineReceived(_b("success mcdonalds farm\n"))
        self.assertEqual(None, getattr(test, 'tags', None))


class TestTestProtocolServerStreamTime(unittest.TestCase):
    """Test managing time information at the protocol level."""

    def test_time_accepted_stdlib(self):
        self.result = Python26TestResult()
        self.stream = BytesIO()
        self.protocol = subunit.TestProtocolServer(self.result,
            stream=self.stream)
        self.protocol.lineReceived(_b("time: 2001-12-12 12:59:59Z\n"))
        self.assertEqual(_b(""), self.stream.getvalue())

    def test_time_accepted_extended(self):
        self.result = ExtendedTestResult()
        self.stream = BytesIO()
        self.protocol = subunit.TestProtocolServer(self.result,
            stream=self.stream)
        self.protocol.lineReceived(_b("time: 2001-12-12 12:59:59Z\n"))
        self.assertEqual(_b(""), self.stream.getvalue())
        self.assertEqual([
            ('time', datetime.datetime(2001, 12, 12, 12, 59, 59, 0,
            iso8601.Utc()))
            ], self.result._events)


class TestRemotedTestCase(unittest.TestCase):

    def test_simple(self):
        test = subunit.RemotedTestCase("A test description")
        self.assertRaises(NotImplementedError, test.setUp)
        self.assertRaises(NotImplementedError, test.tearDown)
        self.assertEqual("A test description",
                         test.shortDescription())
        self.assertEqual("A test description",
                         test.id())
        self.assertEqual("A test description (subunit.RemotedTestCase)", "%s" % test)
        self.assertEqual("<subunit.RemotedTestCase description="
                         "'A test description'>", "%r" % test)
        result = unittest.TestResult()
        test.run(result)
        self.assertEqual([(test, _remote_exception_str + ": "
                                 "Cannot run RemotedTestCases.\n\n")],
                         result.errors)
        self.assertEqual(1, result.testsRun)
        another_test = subunit.RemotedTestCase("A test description")
        self.assertEqual(test, another_test)
        different_test = subunit.RemotedTestCase("ofo")
        self.assertNotEqual(test, different_test)
        self.assertNotEqual(another_test, different_test)


class TestRemoteError(unittest.TestCase):

    def test_eq(self):
        error = subunit.RemoteError(_u("Something went wrong"))
        another_error = subunit.RemoteError(_u("Something went wrong"))
        different_error = subunit.RemoteError(_u("boo!"))
        self.assertEqual(error, another_error)
        self.assertNotEqual(error, different_error)
        self.assertNotEqual(different_error, another_error)

    def test_empty_constructor(self):
        self.assertEqual(subunit.RemoteError(), subunit.RemoteError(_u("")))


class TestExecTestCase(unittest.TestCase):

    class SampleExecTestCase(subunit.ExecTestCase):

        def test_sample_method(self):
            """sample-script.py"""
            # the sample script runs three tests, one each
            # that fails, errors and succeeds

        def test_sample_method_args(self):
            """sample-script.py foo"""
            # sample that will run just one test.

    def test_construct(self):
        test = self.SampleExecTestCase("test_sample_method")
        self.assertEqual(test.script,
                         subunit.join_dir(__file__, 'sample-script.py'))

    def test_args(self):
        result = unittest.TestResult()
        test = self.SampleExecTestCase("test_sample_method_args")
        test.run(result)
        self.assertEqual(1, result.testsRun)

    def test_run(self):
        result = ExtendedTestResult()
        test = self.SampleExecTestCase("test_sample_method")
        test.run(result)
        mcdonald = subunit.RemotedTestCase("old mcdonald")
        bing = subunit.RemotedTestCase("bing crosby")
        bing_details = {}
        bing_details['traceback'] = Content(ContentType("text", "x-traceback",
            {'charset': 'utf8'}), lambda:[_b("foo.c:53:ERROR invalid state\n")])
        an_error = subunit.RemotedTestCase("an error")
        error_details = {}
        self.assertEqual([
            ('startTest', mcdonald),
            ('addSuccess', mcdonald),
            ('stopTest', mcdonald),
            ('startTest', bing),
            ('addFailure', bing, bing_details),
            ('stopTest', bing),
            ('startTest', an_error),
            ('addError', an_error, error_details),
            ('stopTest', an_error),
            ], result._events)

    def test_debug(self):
        test = self.SampleExecTestCase("test_sample_method")
        test.debug()

    def test_count_test_cases(self):
        """TODO run the child process and count responses to determine the count."""

    def test_join_dir(self):
        sibling = subunit.join_dir(__file__, 'foo')
        filedir = os.path.abspath(os.path.dirname(__file__))
        expected = os.path.join(filedir, 'foo')
        self.assertEqual(sibling, expected)


class DoExecTestCase(subunit.ExecTestCase):

    def test_working_script(self):
        """sample-two-script.py"""


class TestIsolatedTestCase(TestCase):

    class SampleIsolatedTestCase(subunit.IsolatedTestCase):

        SETUP = False
        TEARDOWN = False
        TEST = False

        def setUp(self):
            TestIsolatedTestCase.SampleIsolatedTestCase.SETUP = True

        def tearDown(self):
            TestIsolatedTestCase.SampleIsolatedTestCase.TEARDOWN = True

        def test_sets_global_state(self):
            TestIsolatedTestCase.SampleIsolatedTestCase.TEST = True


    def test_construct(self):
        self.SampleIsolatedTestCase("test_sets_global_state")

    @skipIf(os.name != "posix", "Need a posix system for forking tests")
    def test_run(self):
        result = unittest.TestResult()
        test = self.SampleIsolatedTestCase("test_sets_global_state")
        test.run(result)
        self.assertEqual(result.testsRun, 1)
        self.assertEqual(self.SampleIsolatedTestCase.SETUP, False)
        self.assertEqual(self.SampleIsolatedTestCase.TEARDOWN, False)
        self.assertEqual(self.SampleIsolatedTestCase.TEST, False)

    def test_debug(self):
        pass
        #test = self.SampleExecTestCase("test_sample_method")
        #test.debug()


class TestIsolatedTestSuite(TestCase):

    class SampleTestToIsolate(unittest.TestCase):

        SETUP = False
        TEARDOWN = False
        TEST = False

        def setUp(self):
            TestIsolatedTestSuite.SampleTestToIsolate.SETUP = True

        def tearDown(self):
            TestIsolatedTestSuite.SampleTestToIsolate.TEARDOWN = True

        def test_sets_global_state(self):
            TestIsolatedTestSuite.SampleTestToIsolate.TEST = True


    def test_construct(self):
        subunit.IsolatedTestSuite()

    @skipIf(os.name != "posix", "Need a posix system for forking tests")
    def test_run(self):
        result = unittest.TestResult()
        suite = subunit.IsolatedTestSuite()
        sub_suite = unittest.TestSuite()
        sub_suite.addTest(self.SampleTestToIsolate("test_sets_global_state"))
        sub_suite.addTest(self.SampleTestToIsolate("test_sets_global_state"))
        suite.addTest(sub_suite)
        suite.addTest(self.SampleTestToIsolate("test_sets_global_state"))
        suite.run(result)
        self.assertEqual(result.testsRun, 3)
        self.assertEqual(self.SampleTestToIsolate.SETUP, False)
        self.assertEqual(self.SampleTestToIsolate.TEARDOWN, False)
        self.assertEqual(self.SampleTestToIsolate.TEST, False)


class TestTestProtocolClient(unittest.TestCase):

    def setUp(self):
        self.io = BytesIO()
        self.protocol = subunit.TestProtocolClient(self.io)
        self.test = TestTestProtocolClient("test_start_test")
        self.sample_details = {'something':Content(
            ContentType('text', 'plain'), lambda:[_b('serialised\nform')])}
        self.sample_tb_details = dict(self.sample_details)
        self.sample_tb_details['traceback'] = TracebackContent(
            subunit.RemoteError(_u("boo qux")), self.test)

    def test_start_test(self):
        """Test startTest on a TestProtocolClient."""
        self.protocol.startTest(self.test)
        self.assertEqual(self.io.getvalue(), _b("test: %s\n" % self.test.id()))

    def test_stop_test(self):
        # stopTest doesn't output anything.
        self.protocol.stopTest(self.test)
        self.assertEqual(self.io.getvalue(), _b(""))

    def test_add_success(self):
        """Test addSuccess on a TestProtocolClient."""
        self.protocol.addSuccess(self.test)
        self.assertEqual(
            self.io.getvalue(), _b("successful: %s\n" % self.test.id()))

    def test_add_success_details(self):
        """Test addSuccess on a TestProtocolClient with details."""
        self.protocol.addSuccess(self.test, details=self.sample_details)
        self.assertEqual(
            self.io.getvalue(), _b("successful: %s [ multipart\n"
                "Content-Type: text/plain\n"
                "something\n"
                "F\r\nserialised\nform0\r\n]\n" % self.test.id()))

    def test_add_failure(self):
        """Test addFailure on a TestProtocolClient."""
        self.protocol.addFailure(
            self.test, subunit.RemoteError(_u("boo qux")))
        self.assertEqual(
            self.io.getvalue(),
            _b(('failure: %s [\n' + _remote_exception_str + ': boo qux\n]\n')
            % self.test.id()))

    def test_add_failure_details(self):
        """Test addFailure on a TestProtocolClient with details."""
        self.protocol.addFailure(
            self.test, details=self.sample_tb_details)
        self.assertEqual(
            self.io.getvalue(),
            _b(("failure: %s [ multipart\n"
            "Content-Type: text/plain\n"
            "something\n"
            "F\r\nserialised\nform0\r\n"
            "Content-Type: text/x-traceback;charset=utf8,language=python\n"
            "traceback\n" + _remote_exception_str_chunked + ": boo qux\n0\r\n"
            "]\n") % self.test.id()))

    def test_add_error(self):
        """Test stopTest on a TestProtocolClient."""
        self.protocol.addError(
            self.test, subunit.RemoteError(_u("phwoar crikey")))
        self.assertEqual(
            self.io.getvalue(),
            _b(('error: %s [\n' +
            _remote_exception_str + ": phwoar crikey\n"
            "]\n") % self.test.id()))

    def test_add_error_details(self):
        """Test stopTest on a TestProtocolClient with details."""
        self.protocol.addError(
            self.test, details=self.sample_tb_details)
        self.assertEqual(
            self.io.getvalue(),
            _b(("error: %s [ multipart\n"
            "Content-Type: text/plain\n"
            "something\n"
            "F\r\nserialised\nform0\r\n"
            "Content-Type: text/x-traceback;charset=utf8,language=python\n"
            "traceback\n" + _remote_exception_str_chunked + ": boo qux\n0\r\n"
            "]\n") % self.test.id()))

    def test_add_expected_failure(self):
        """Test addExpectedFailure on a TestProtocolClient."""
        self.protocol.addExpectedFailure(
            self.test, subunit.RemoteError(_u("phwoar crikey")))
        self.assertEqual(
            self.io.getvalue(),
            _b(('xfail: %s [\n' +
            _remote_exception_str + ": phwoar crikey\n"
            "]\n") % self.test.id()))

    def test_add_expected_failure_details(self):
        """Test addExpectedFailure on a TestProtocolClient with details."""
        self.protocol.addExpectedFailure(
            self.test, details=self.sample_tb_details)
        self.assertEqual(
            self.io.getvalue(),
            _b(("xfail: %s [ multipart\n"
            "Content-Type: text/plain\n"
            "something\n"
            "F\r\nserialised\nform0\r\n"
            "Content-Type: text/x-traceback;charset=utf8,language=python\n"
            "traceback\n" + _remote_exception_str_chunked + ": boo qux\n0\r\n"
            "]\n") % self.test.id()))


    def test_add_skip(self):
        """Test addSkip on a TestProtocolClient."""
        self.protocol.addSkip(
            self.test, "Has it really?")
        self.assertEqual(
            self.io.getvalue(),
            _b('skip: %s [\nHas it really?\n]\n' % self.test.id()))

    def test_add_skip_details(self):
        """Test addSkip on a TestProtocolClient with details."""
        details = {'reason':Content(
            ContentType('text', 'plain'), lambda:[_b('Has it really?')])}
        self.protocol.addSkip(self.test, details=details)
        self.assertEqual(
            self.io.getvalue(),
            _b("skip: %s [ multipart\n"
            "Content-Type: text/plain\n"
            "reason\n"
            "E\r\nHas it really?0\r\n"
            "]\n" % self.test.id()))

    def test_progress_set(self):
        self.protocol.progress(23, subunit.PROGRESS_SET)
        self.assertEqual(self.io.getvalue(), _b('progress: 23\n'))

    def test_progress_neg_cur(self):
        self.protocol.progress(-23, subunit.PROGRESS_CUR)
        self.assertEqual(self.io.getvalue(), _b('progress: -23\n'))

    def test_progress_pos_cur(self):
        self.protocol.progress(23, subunit.PROGRESS_CUR)
        self.assertEqual(self.io.getvalue(), _b('progress: +23\n'))

    def test_progress_pop(self):
        self.protocol.progress(1234, subunit.PROGRESS_POP)
        self.assertEqual(self.io.getvalue(), _b('progress: pop\n'))

    def test_progress_push(self):
        self.protocol.progress(1234, subunit.PROGRESS_PUSH)
        self.assertEqual(self.io.getvalue(), _b('progress: push\n'))

    def test_time(self):
        # Calling time() outputs a time signal immediately.
        self.protocol.time(
            datetime.datetime(2009,10,11,12,13,14,15, iso8601.Utc()))
        self.assertEqual(
            _b("time: 2009-10-11 12:13:14.000015Z\n"),
            self.io.getvalue())

    def test_add_unexpected_success(self):
        """Test addUnexpectedSuccess on a TestProtocolClient."""
        self.protocol.addUnexpectedSuccess(self.test)
        self.assertEqual(
            self.io.getvalue(), _b("uxsuccess: %s\n" % self.test.id()))

    def test_add_unexpected_success_details(self):
        """Test addUnexpectedSuccess on a TestProtocolClient with details."""
        self.protocol.addUnexpectedSuccess(self.test, details=self.sample_details)
        self.assertEqual(
            self.io.getvalue(), _b("uxsuccess: %s [ multipart\n"
                "Content-Type: text/plain\n"
                "something\n"
                "F\r\nserialised\nform0\r\n]\n" % self.test.id()))


def test_suite():
    loader = subunit.tests.TestUtil.TestLoader()
    result = loader.loadTestsFromName(__name__)
    return result<|MERGE_RESOLUTION|>--- conflicted
+++ resolved
@@ -18,11 +18,7 @@
 import unittest
 import os
 
-<<<<<<< HEAD
 from testtools import skipIf, TestCase
-=======
-from testtools import TestCase
->>>>>>> 8a5727cd
 from testtools.compat import _b, _u, BytesIO, StringIO
 from testtools.content import Content, TracebackContent
 from testtools.content_type import ContentType
