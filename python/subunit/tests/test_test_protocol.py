--- conflicted
+++ resolved
@@ -18,15 +18,9 @@
 import unittest
 import os
 
-<<<<<<< HEAD
-from testtools import skipIf, TestCase
-from testtools.compat import _b, _u, BytesIO
-from testtools.content import Content, TracebackContent
-=======
 from testtools import skipIf, TestCase, TestResult
 from testtools.compat import _b, _u, BytesIO
 from testtools.content import Content, TracebackContent, text_content
->>>>>>> 4786a5ff
 from testtools.content_type import ContentType
 try:
     from testtools.testresult.doubles import (
