#
#  subunit: extensions to python unittest to get test results from subprocesses.
#  Copyright (C) 2005  Robert Collins <robertc@robertcollins.net>
#
#  This program is free software; you can redistribute it and/or modify
#  it under the terms of the GNU General Public License as published by
#  the Free Software Foundation; either version 2 of the License, or
#  (at your option) any later version.
#
#  This program is distributed in the hope that it will be useful,
#  but WITHOUT ANY WARRANTY; without even the implied warranty of
#  MERCHANTABILITY or FITNESS FOR A PARTICULAR PURPOSE.  See the
#  GNU General Public License for more details.
#
#  You should have received a copy of the GNU General Public License
#  along with this program; if not, write to the Free Software
#  Foundation, Inc., 59 Temple Place, Suite 330, Boston, MA  02111-1307  USA
#

import os
from StringIO import StringIO
import subprocess
import sys
import re
import unittest

def test_suite():
    import subunit.tests
    return subunit.tests.test_suite()


def join_dir(base_path, path):
    """
    Returns an absolute path to C{path}, calculated relative to the parent
    of C{base_path}.

    @param base_path: A path to a file or directory.
    @param path: An absolute path, or a path relative to the containing
    directory of C{base_path}.

    @return: An absolute path to C{path}.
    """
    return os.path.join(os.path.dirname(os.path.abspath(base_path)), path)


class TestProtocolServer(object):
    """A class for receiving results from a TestProtocol client.
    
    :ivar tags: The current tags associated with the protocol stream.
    """

    OUTSIDE_TEST = 0
    TEST_STARTED = 1
    READING_FAILURE = 2
    READING_ERROR = 3
    READING_SKIP = 4
    READING_XFAIL = 5
    READING_SUCCESS = 6

    def __init__(self, client, stream=sys.stdout):
        """Create a TestProtocol server instance.

        client should be an object that provides
         - startTest
         - addSuccess
         - addFailure
         - addError
         - stopTest
        methods, i.e. a TestResult.
        """
        self.state = TestProtocolServer.OUTSIDE_TEST
        self.client = client
        self._stream = stream
        self.tags = set()

    def _addError(self, offset, line):
        if (self.state == TestProtocolServer.TEST_STARTED and
            self.current_test_description == line[offset:-1]):
            self.state = TestProtocolServer.OUTSIDE_TEST
            self.current_test_description = None
            self.client.addError(self._current_test, RemoteError(""))
            self.client.stopTest(self._current_test)
            self._current_test = None
        elif (self.state == TestProtocolServer.TEST_STARTED and
            self.current_test_description + " [" == line[offset:-1]):
            self.state = TestProtocolServer.READING_ERROR
            self._message = ""
        else:
            self.stdOutLineReceived(line)

    def _addExpectedFail(self, offset, line):
        if (self.state == TestProtocolServer.TEST_STARTED and
            self.current_test_description == line[offset:-1]):
            self.state = TestProtocolServer.OUTSIDE_TEST
            self.current_test_description = None
            self.client.addSuccess(self._current_test)
            self.client.stopTest(self._current_test)
        elif (self.state == TestProtocolServer.TEST_STARTED and
            self.current_test_description + " [" == line[offset:-1]):
            self.state = TestProtocolServer.READING_XFAIL
            self._message = ""
        else:
            self.stdOutLineReceived(line)

    def _addFailure(self, offset, line):
        if (self.state == TestProtocolServer.TEST_STARTED and
            self.current_test_description == line[offset:-1]):
            self.state = TestProtocolServer.OUTSIDE_TEST
            self.current_test_description = None
            self.client.addFailure(self._current_test, RemoteError())
            self.client.stopTest(self._current_test)
        elif (self.state == TestProtocolServer.TEST_STARTED and
            self.current_test_description + " [" == line[offset:-1]):
            self.state = TestProtocolServer.READING_FAILURE
            self._message = ""
        else:
            self.stdOutLineReceived(line)

    def _addSkip(self, offset, line):
        if (self.state == TestProtocolServer.TEST_STARTED and
            self.current_test_description == line[offset:-1]):
            self.state = TestProtocolServer.OUTSIDE_TEST
            self.current_test_description = None
            self.client.addSuccess(self._current_test)
            self.client.stopTest(self._current_test)
        elif (self.state == TestProtocolServer.TEST_STARTED and
            self.current_test_description + " [" == line[offset:-1]):
            self.state = TestProtocolServer.READING_SKIP
            self._message = ""
        else:
            self.stdOutLineReceived(line)

    def _addSuccess(self, offset, line):
        if (self.state == TestProtocolServer.TEST_STARTED and
            self.current_test_description == line[offset:-1]):
            self._succeedTest()
        elif (self.state == TestProtocolServer.TEST_STARTED and
            self.current_test_description + " [" == line[offset:-1]):
            self.state = TestProtocolServer.READING_SUCCESS
            self._message = ""
        else:
            self.stdOutLineReceived(line)

    def _appendMessage(self, line):
        if line[0:2] == " ]":
            # quoted ] start
            self._message += line[1:]
        else:
            self._message += line

    def endQuote(self, line):
        if self.state == TestProtocolServer.READING_FAILURE:
            self.state = TestProtocolServer.OUTSIDE_TEST
            self.current_test_description = None
            self.client.addFailure(self._current_test,
                                   RemoteError(self._message))
            self.client.stopTest(self._current_test)
        elif self.state == TestProtocolServer.READING_ERROR:
            self.state = TestProtocolServer.OUTSIDE_TEST
            self.current_test_description = None
            self.client.addError(self._current_test,
                                 RemoteError(self._message))
            self.client.stopTest(self._current_test)
        elif self.state in (
            TestProtocolServer.READING_SKIP,
            TestProtocolServer.READING_SUCCESS,
            TestProtocolServer.READING_XFAIL,
            ):
            self._succeedTest()
        else:
            self.stdOutLineReceived(line)

    def _handleTags(self, offset, line):
        """Process a tags command."""
        tags = line[offset:].split()
        new_tags = set()
        gone_tags = set()
        for tag in tags:
            if tag[0] == '-':
                gone_tags.add(tag[1:])
            else:
                new_tags.add(tag)
        if self.state == TestProtocolServer.OUTSIDE_TEST:
            update_tags = self.tags
        else:
            update_tags = self._current_test.tags
        update_tags.update(new_tags)
        update_tags.difference_update(gone_tags)

    def lineReceived(self, line):
        """Call the appropriate local method for the received line."""
        if line == "]\n":
            self.endQuote(line)
        elif self.state in (TestProtocolServer.READING_FAILURE,
            TestProtocolServer.READING_ERROR, TestProtocolServer.READING_SKIP,
            TestProtocolServer.READING_SUCCESS,
            TestProtocolServer.READING_XFAIL
            ):
            self._appendMessage(line)
        else:
            parts = line.split(None, 1)
            if len(parts) == 2:
                cmd, rest = parts
                offset = len(cmd) + 1
                cmd = cmd.strip(':')
                if cmd in ('test', 'testing'):
                    self._startTest(offset, line)
                elif cmd == 'error':
                    self._addError(offset, line)
                elif cmd == 'failure':
                    self._addFailure(offset, line)
                elif cmd == 'skip':
                    self._addSkip(offset, line)
                elif cmd in ('success', 'successful'):
                    self._addSuccess(offset, line)
<<<<<<< HEAD
                elif cmd == 'xfail':
                    self._addExpectedFail(offset, line)
=======
                elif cmd in ('tags'):
                    self._handleTags(offset, line)
>>>>>>> 24ec56b5
                else:
                    self.stdOutLineReceived(line)
            else:
                self.stdOutLineReceived(line)

    def _lostConnectionInTest(self, state_string):
        error_string = "lost connection during %stest '%s'" % (
            state_string, self.current_test_description)
        self.client.addError(self._current_test, RemoteError(error_string))
        self.client.stopTest(self._current_test)

    def lostConnection(self):
        """The input connection has finished."""
        if self.state == TestProtocolServer.OUTSIDE_TEST:
            return
        if self.state == TestProtocolServer.TEST_STARTED:
            self._lostConnectionInTest('')
        elif self.state == TestProtocolServer.READING_ERROR:
            self._lostConnectionInTest('error report of ')
        elif self.state == TestProtocolServer.READING_FAILURE:
            self._lostConnectionInTest('failure report of ')
        elif self.state == TestProtocolServer.READING_SUCCESS:
            self._lostConnectionInTest('success report of ')
        elif self.state == TestProtocolServer.READING_SKIP:
            self._lostConnectionInTest('skip report of ')
        elif self.state == TestProtocolServer.READING_XFAIL:
            self._lostConnectionInTest('xfail report of ')
        else:
            self._lostConnectionInTest('unknown state of ')

    def readFrom(self, pipe):
        for line in pipe.readlines():
            self.lineReceived(line)
        self.lostConnection()

    def _startTest(self, offset, line):
        """Internal call to change state machine. Override startTest()."""
        if self.state == TestProtocolServer.OUTSIDE_TEST:
            self.state = TestProtocolServer.TEST_STARTED
            self._current_test = RemotedTestCase(line[offset:-1])
            self.current_test_description = line[offset:-1]
            self.client.startTest(self._current_test)
            self._current_test.tags = set(self.tags)
        else:
            self.stdOutLineReceived(line)

    def stdOutLineReceived(self, line):
        self._stream.write(line)

    def _succeedTest(self):
        self.client.addSuccess(self._current_test)
        self.client.stopTest(self._current_test)
        self.current_test_description = None
        self._current_test = None
        self.state = TestProtocolServer.OUTSIDE_TEST


class RemoteException(Exception):
    """An exception that occured remotely to python."""

    def __eq__(self, other):
        try:
            return self.args == other.args
        except AttributeError:
            return False


class TestProtocolClient(unittest.TestResult):
    """A class that looks like a TestResult and informs a TestProtocolServer."""

    def __init__(self, stream):
        unittest.TestResult.__init__(self)
        self._stream = stream

    def addError(self, test, error):
        """Report an error in test test."""
        self._stream.write("error: %s [\n" % test.shortDescription())
        for line in self._exc_info_to_string(error, test).split():
            self._stream.write("%s\n" % line)
        self._stream.write("]\n")

    def addFailure(self, test, error):
        """Report a failure in test test."""
        self._stream.write("failure: %s [\n" % test.shortDescription())
        for line in self._exc_info_to_string(error, test).split():
            self._stream.write("%s\n" % line)
        self._stream.write("]\n")

    def addSuccess(self, test):
        """Report a success in a test."""
        self._stream.write("successful: %s\n" % test.shortDescription())

    def startTest(self, test):
        """Mark a test as starting its test run."""
        self._stream.write("test: %s\n" % test.shortDescription())


def RemoteError(description=""):
    if description == "":
        description = "\n"
    return (RemoteException, RemoteException(description), None)


class RemotedTestCase(unittest.TestCase):
    """A class to represent test cases run in child processes.
    
    Instances of this class are used to provide the python test API a TestCase
    that can be printed to the screen, introspected for metadata and so on.
    However, as they are a simply a memoisation of a test that was actually
    run in the past by a separate process, they cannot perform any interactive
    actions.
    """

    def __eq__ (self, other):
        try:
            return self.__description == other.__description
        except AttributeError:
            return False

    def __init__(self, description):
        """Create a psuedo test case with description description."""
        self.__description = description

    def error(self, label):
        raise NotImplementedError("%s on RemotedTestCases is not permitted." %
            label)

    def setUp(self):
        self.error("setUp")

    def tearDown(self):
        self.error("tearDown")

    def shortDescription(self):
        return self.__description

    def id(self):
        return "%s.%s" % (self._strclass(), self.__description)

    def __str__(self):
        return "%s (%s)" % (self.__description, self._strclass())

    def __repr__(self):
        return "<%s description='%s'>" % \
               (self._strclass(), self.__description)

    def run(self, result=None):
        if result is None: result = self.defaultTestResult()
        result.startTest(self)
        result.addError(self, RemoteError("Cannot run RemotedTestCases.\n"))
        result.stopTest(self)

    def _strclass(self):
        cls = self.__class__
        return "%s.%s" % (cls.__module__, cls.__name__)


class ExecTestCase(unittest.TestCase):
    """A test case which runs external scripts for test fixtures."""

    def __init__(self, methodName='runTest'):
        """Create an instance of the class that will use the named test
           method when executed. Raises a ValueError if the instance does
           not have a method with the specified name.
        """
        unittest.TestCase.__init__(self, methodName)
        testMethod = getattr(self, methodName)
        self.script = join_dir(sys.modules[self.__class__.__module__].__file__,
                               testMethod.__doc__)

    def countTestCases(self):
        return 1

    def run(self, result=None):
        if result is None: result = self.defaultTestResult()
        self._run(result)

    def debug(self):
        """Run the test without collecting errors in a TestResult"""
        self._run(unittest.TestResult())

    def _run(self, result):
        protocol = TestProtocolServer(result)
        output = subprocess.Popen([self.script],
                                  stdout=subprocess.PIPE).communicate()[0]
        protocol.readFrom(StringIO(output))


class IsolatedTestCase(unittest.TestCase):
    """A TestCase which runs its tests in a forked process."""

    def run(self, result=None):
        if result is None: result = self.defaultTestResult()
        run_isolated(unittest.TestCase, self, result)


class IsolatedTestSuite(unittest.TestSuite):
    """A TestCase which runs its tests in a forked process."""

    def run(self, result=None):
        if result is None: result = unittest.TestResult()
        run_isolated(unittest.TestSuite, self, result)


def run_isolated(klass, self, result):
    """Run a test suite or case in a subprocess, using the run method on klass.
    """
    c2pread, c2pwrite = os.pipe()
    # fixme - error -> result
    # now fork
    pid = os.fork()
    if pid == 0:
        # Child
        # Close parent's pipe ends
        os.close(c2pread)
        # Dup fds for child
        os.dup2(c2pwrite, 1)
        # Close pipe fds.
        os.close(c2pwrite)

        # at this point, sys.stdin is redirected, now we want
        # to filter it to escape ]'s.
        ### XXX: test and write that bit.

        result = TestProtocolClient(sys.stdout)
        klass.run(self, result)
        sys.stdout.flush()
        sys.stderr.flush()
        # exit HARD, exit NOW.
        os._exit(0)
    else:
        # Parent
        # Close child pipe ends
        os.close(c2pwrite)
        # hookup a protocol engine
        protocol = TestProtocolServer(result)
        protocol.readFrom(os.fdopen(c2pread, 'rU'))
        os.waitpid(pid, 0)
        # TODO return code evaluation.
    return result


def TAP2SubUnit(tap, subunit):
    """Filter a TAP pipe into a subunit pipe.
    
    :param tap: A tap pipe/stream/file object.
    :param subunit: A pipe/stream/file object to write subunit results to.
    :return: The exit code to exit with.
    """
    BEFORE_PLAN = 0
    AFTER_PLAN = 1
    SKIP_STREAM = 2
    client = TestProtocolClient(subunit)
    state = BEFORE_PLAN
    plan_start = 1
    plan_stop = 0
    def _skipped_test(subunit, plan_start):
        # Some tests were skipped.
        subunit.write('test test %d\n' % plan_start)
        subunit.write('error test %d [\n' % plan_start)
        subunit.write('test missing from TAP output\n')
        subunit.write(']\n')
        return plan_start + 1
    # Test data for the next test to emit
    test_name = None
    log = []
    result = None
    def _emit_test():
        "write out a test"
        if test_name is None:
            return
        subunit.write("test %s\n" % test_name)
        if not log:
            subunit.write("%s %s\n" % (result, test_name))
        else:
            subunit.write("%s %s [\n" % (result, test_name))
        if log:
            for line in log:
                subunit.write("%s\n" % line)
            subunit.write("]\n")
        del log[:]
    for line in tap:
        if state == BEFORE_PLAN:
            match = re.match("(\d+)\.\.(\d+)\s*(?:\#\s+(.*))?\n", line)
            if match:
                state = AFTER_PLAN
                _, plan_stop, comment = match.groups()
                plan_stop = int(plan_stop)
                if plan_start > plan_stop and plan_stop == 0:
                    # skipped file
                    state = SKIP_STREAM
                    subunit.write("test file skip\n")
                    subunit.write("skip file skip [\n")
                    subunit.write("%s\n" % comment)
                    subunit.write("]\n")
                continue
        # not a plan line, or have seen one before
        #match = re.match("(ok|not ok)\s+(\d+)?\s*([^#]*)\s*(?:#\s+(.*))\n", line)
        match = re.match("(ok|not ok)(?:\s+(\d+)?)?(?:\s+([^#]*[^#\s]+)\s*)?(?:\s+#\s+(TODO|SKIP)(?:\s+(.*))?)?\n", line)
        if match:
            # new test, emit current one.
            _emit_test()
            status, number, description, directive, directive_comment = match.groups()
            # status, number, description = match.groups()
            if status == 'ok':
                result = 'success'
            else:
                result = 'fail'
            if description is None:
                description = ''
            else:
                description = ' ' + description
            if directive is not None:
                if directive == 'TODO':
                    result = 'xfail'
                elif directive == 'SKIP':
                    result = 'skip'
                if directive_comment is not None:
                    log.append(directive_comment)
            if number is not None:
                number = int(number)
                while plan_start < number:
                    plan_start = _skipped_test(subunit, plan_start)
            test_name = "test %d%s" % (plan_start, description)
            plan_start += 1
            continue
        match = re.match("Bail out\!(?:\s*(.*))?\n", line)
        if match:
            reason, = match.groups()
            if reason is None:
                extra = ''
            else:
                extra = ' %s' % reason
            _emit_test()
            test_name = "Bail out!%s" % extra
            result = "error"
            state = SKIP_STREAM
            continue
        match = re.match("\#.*\n", line)
        if match:
            log.append(line[:-1])
            continue
        subunit.write(line)
    _emit_test()
    while plan_start <= plan_stop:
        # record missed tests
        plan_start = _skipped_test(subunit, plan_start)
    return 0<|MERGE_RESOLUTION|>--- conflicted
+++ resolved
@@ -213,13 +213,10 @@
                     self._addSkip(offset, line)
                 elif cmd in ('success', 'successful'):
                     self._addSuccess(offset, line)
-<<<<<<< HEAD
+                elif cmd in ('tags'):
+                    self._handleTags(offset, line)
                 elif cmd == 'xfail':
                     self._addExpectedFail(offset, line)
-=======
-                elif cmd in ('tags'):
-                    self._handleTags(offset, line)
->>>>>>> 24ec56b5
                 else:
                     self.stdOutLineReceived(line)
             else:
