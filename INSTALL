--- conflicted
+++ resolved
@@ -14,11 +14,7 @@
 * Python for the filters
 * 'testtools' (On Debian and Ubuntu systems the 'python-testtools' package,
   the testtools package on pypi, or https://launchpad.net/testtools) for
-<<<<<<< HEAD
-  the extended test API which permits attachments. Version 0.9.6 or newer is
-=======
   the extended test API which permits attachments. Version 0.9.8 or newer is 
->>>>>>> 193441eb
   required. Of particular note, http://testtools.python-hosting.com/ is not
   the testtools you want.
 * A C compiler for the C bindings
